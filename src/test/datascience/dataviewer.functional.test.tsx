--- conflicted
+++ resolved
@@ -1,247 +1,238 @@
-// Copyright (c) Microsoft Corporation. All rights reserved.
-// Licensed under the MIT License.
-'use strict';
-// tslint:disable:max-func-body-length trailing-comma no-any no-multiline-string
-import '../../client/common/extensions';
-
-import { nbformat } from '@jupyterlab/coreutils';
-import * as assert from 'assert';
-import { mount, ReactWrapper } from 'enzyme';
-import { parse } from 'node-html-parser';
-import * as React from 'react';
-import * as uuid from 'uuid/v4';
-import { Disposable } from 'vscode';
-
-import { createDeferred } from '../../client/common/utils/async';
-import { Identifiers } from '../../client/datascience/constants';
-import { DataViewerMessages } from '../../client/datascience/data-viewing/types';
-<<<<<<< HEAD
-import { IDataViewer, IDataViewerProvider, IHistoryProvider, IJupyterExecution, IRunnableJupyterCache } from '../../client/datascience/types';
-=======
-import { IDataViewer, IDataViewerProvider, IInteractiveWindowProvider, IJupyterExecution } from '../../client/datascience/types';
->>>>>>> 7dc1a4ef
-import { MainPanel } from '../../datascience-ui/data-explorer/mainPanel';
-import { ReactSlickGrid } from '../../datascience-ui/data-explorer/reactSlickGrid';
-import { noop } from '../core';
-import { DataScienceIocContainer } from './dataScienceIocContainer';
-
-// import { asyncDump } from '../common/asyncDump';
-suite('DataScience DataViewer tests', () => {
-    const disposables: Disposable[] = [];
-    let dataProvider: IDataViewerProvider;
-    let ioc: DataScienceIocContainer;
-    let messageWrapper: ((m: string, payload: any) => void) | undefined;
-
-    suiteSetup(function () {
-        // DataViewer tests require jupyter to run. Othewrise can't
-        // run any of our variable execution code
-        const isRollingBuild = process.env ? process.env.VSCODE_PYTHON_ROLLING !== undefined : false;
-        if (!isRollingBuild) {
-            // tslint:disable-next-line:no-console
-            console.log('Skipping DataViewer tests. Requires python environment');
-            // tslint:disable-next-line:no-invalid-this
-            this.skip();
-        }
-    });
-
-    setup(() => {
-        ioc = new DataScienceIocContainer();
-        ioc.registerDataScienceTypes();
-
-        // Add a listener for our ioc that lets the test
-        // forward messages on
-        ioc.addMessageListener((m, p) => {
-            if (messageWrapper) {
-                messageWrapper(m, p);
-            }
-        });
-
-    });
-
-    function mountWebView(): ReactWrapper<any, Readonly<{}>, React.Component> {
-        // Setup our webview panel
-        ioc.createWebView(() => mount(<MainPanel skipDefault={true} baseTheme={'vscode-light'} testMode={true}/>));
-
-        // Make sure the data explorer provider and execution factory in the container is created (the extension does this on startup in the extension)
-        dataProvider = ioc.get<IDataViewerProvider>(IDataViewerProvider);
-
-        return ioc.wrapper!;
-    }
-
-    teardown(async () => {
-        for (const disposable of disposables) {
-            if (!disposable) {
-                continue;
-            }
-            // tslint:disable-next-line:no-any
-            const promise = disposable.dispose() as Promise<any>;
-            if (promise) {
-                await promise;
-            }
-        }
-        await ioc.dispose();
-        delete (global as any).ascquireVsCodeApi;
-    });
-
-    suiteTeardown(() => {
-        // asyncDump();
-    });
-
-    async function createDataViewer(variable: string): Promise<IDataViewer> {
-        return dataProvider.create(variable);
-    }
-
-    async function injectCode(code: string) : Promise<void> {
-        const exec = ioc.get<IJupyterExecution>(IJupyterExecution);
-<<<<<<< HEAD
-        const historyProvider = ioc.get<IHistoryProvider>(IHistoryProvider);
-        const versionCache = ioc.get<IRunnableJupyterCache>(IRunnableJupyterCache);
-        const jupyterVersion = await versionCache.get(undefined);
-        assert.ok(jupyterVersion, 'No jupyter version found');
-        const server = await exec.connectToNotebookServer(jupyterVersion!, await historyProvider.getNotebookOptions());
-=======
-        const interactiveWindowProvider = ioc.get<IInteractiveWindowProvider>(IInteractiveWindowProvider);
-        const server = await exec.connectToNotebookServer(await interactiveWindowProvider.getNotebookOptions());
->>>>>>> 7dc1a4ef
-        if (server) {
-            const cells = await server.execute(code, Identifiers.EmptyFileName, 0, uuid());
-            assert.equal(cells.length, 1, `Wrong number of cells returned`);
-            assert.equal(cells[0].data.cell_type, 'code', `Wrong type of cell returned`);
-            const cell = cells[0].data as nbformat.ICodeCell;
-            if (cell.outputs.length > 0) {
-                const error = cell.outputs[0].evalue;
-                if (error) {
-                    assert.fail(`Unexpected error: ${error}`);
-                }
-            }
-        }
-    }
-
-    function waitForMessage(message: string) : Promise<void> {
-        // Wait for the mounted web panel to send a message back to the data explorer
-        const promise = createDeferred<void>();
-        messageWrapper = (m: string, _p: any) => {
-            if (m === message) {
-                promise.resolve();
-            }
-        };
-        return promise.promise;
-    }
-
-    function getCompletedPromise() : Promise<void> {
-        return waitForMessage(DataViewerMessages.CompletedData);
-    }
-
-    // tslint:disable-next-line:no-any
-    function runMountedTest(name: string, testFunc: (wrapper: ReactWrapper<any, Readonly<{}>, React.Component>) => Promise<void>) {
-        test(name, async () => {
-            const wrapper = mountWebView();
-            try {
-                await testFunc(wrapper);
-            } finally {
-                // Make sure to unmount the wrapper or it will interfere with other tests
-                if (wrapper && wrapper.length) {
-                    wrapper.unmount();
-                }
-            }
-        });
-    }
-
-    function sortRows(wrapper: ReactWrapper<any, Readonly<{}>, React.Component>, sortCol: string, sortAsc: boolean) : void {
-        // Cause our sort
-        const mainPanelWrapper = wrapper.find(MainPanel);
-        assert.ok(mainPanelWrapper && mainPanelWrapper.length > 0, 'Grid not found to sort on');
-        const mainPanel = mainPanelWrapper.instance() as MainPanel;
-        assert.ok(mainPanel, 'Main panel instance not found');
-        const reactGrid = (mainPanel as any).grid.current as ReactSlickGrid;
-        assert.ok(reactGrid, 'Grid control not found');
-        if (reactGrid.state.grid) {
-            const cols = reactGrid.state.grid.getColumns();
-            const col = cols.find(c => c.field === sortCol);
-            assert.ok(col, `${sortCol} is not a column of the grid`);
-            reactGrid.sort(new Slick.EventData(), { sortCol: col, sortAsc, multiColumnSort: false, grid: reactGrid.state.grid });
-        }
-    }
-
-    function verifyRows(wrapper: ReactWrapper<any, Readonly<{}>, React.Component>, rows: (string | number)[]) {
-        const mainPanel = wrapper.find('.main-panel');
-        assert.ok(mainPanel.length >= 1, 'Didn\'t find any cells being rendered');
-
-        // Force the main panel to actually render.
-        const html = mainPanel.html();
-        const root = parse(html) as any;
-        const cells = root.querySelectorAll('.react-grid-cell') as HTMLElement[];
-        assert.ok(cells, 'No cells found');
-        assert.ok(cells.length >= rows.length, 'Not enough cells found');
-        // Cells should be an array that matches up to the values we expect.
-        for (let i = 0; i < rows.length; i += 1) {
-            // Span should have our value (based on the CellFormatter's output)
-            const span = cells[i].querySelector('div.cell-formatter span') as HTMLSpanElement;
-            assert.ok(span, `Span ${i} not found`);
-            const val = rows[i].toString();
-            assert.equal(val, span.innerHTML, `Row ${i} not matching. ${span.innerHTML} !== ${val}`);
-        }
-    }
-
-    runMountedTest('Data Frame', async (wrapper) => {
-        await injectCode('import pandas as pd\r\ndf = pd.DataFrame([0, 1, 2, 3])');
-        const gotAllRows = getCompletedPromise();
-        const dv = await createDataViewer('df');
-        assert.ok(dv, 'DataViewer not created');
-        await gotAllRows;
-
-        verifyRows(wrapper, [0, 0, 1, 1, 2, 2, 3, 3]);
-    });
-
-    runMountedTest('List', async (wrapper) => {
-        await injectCode('ls = [0, 1, 2, 3]');
-        const gotAllRows = getCompletedPromise();
-        const dv = await createDataViewer('ls');
-        assert.ok(dv, 'DataViewer not created');
-        await gotAllRows;
-
-        verifyRows(wrapper, [0, 0, 1, 1, 2, 2, 3, 3]);
-    });
-
-    runMountedTest('Series', async (wrapper) => {
-        await injectCode('import pandas as pd\r\ns = pd.Series([0, 1, 2, 3])');
-        const gotAllRows = getCompletedPromise();
-        const dv = await createDataViewer('s');
-        assert.ok(dv, 'DataViewer not created');
-        await gotAllRows;
-
-        verifyRows(wrapper, [0, 0, 1, 1, 2, 2, 3, 3]);
-    });
-
-    runMountedTest('np.array', async (wrapper) => {
-        await injectCode('import numpy as np\r\nx = np.array([0, 1, 2, 3])');
-        const gotAllRows = getCompletedPromise();
-        const dv = await createDataViewer('x');
-        assert.ok(dv, 'DataViewer not created');
-        await gotAllRows;
-
-        verifyRows(wrapper, [0, 0, 1, 1, 2, 2, 3, 3]);
-    });
-
-    runMountedTest('Failure', async (_wrapper) => {
-        await injectCode('import numpy as np\r\nx = np.array([0, 1, 2, 3])');
-        try {
-            await createDataViewer('unknown variable');
-            assert.fail('Exception should have been thrown');
-        } catch {
-            noop();
-        }
-    });
-
-    runMountedTest('Sorting', async (wrapper) => {
-        await injectCode('import numpy as np\r\nx = np.array([0, 1, 2, 3])');
-        const gotAllRows = getCompletedPromise();
-        const dv = await createDataViewer('x');
-        assert.ok(dv, 'DataViewer not created');
-        await gotAllRows;
-
-        verifyRows(wrapper, [0, 0, 1, 1, 2, 2, 3, 3]);
-        sortRows(wrapper, '0', false);
-        verifyRows(wrapper, [3, 3, 2, 2, 1, 1, 0, 0]);
-    });
-});
+// Copyright (c) Microsoft Corporation. All rights reserved.
+// Licensed under the MIT License.
+'use strict';
+// tslint:disable:max-func-body-length trailing-comma no-any no-multiline-string
+import '../../client/common/extensions';
+
+import { nbformat } from '@jupyterlab/coreutils';
+import * as assert from 'assert';
+import { mount, ReactWrapper } from 'enzyme';
+import { parse } from 'node-html-parser';
+import * as React from 'react';
+import * as uuid from 'uuid/v4';
+import { Disposable } from 'vscode';
+
+import { createDeferred } from '../../client/common/utils/async';
+import { Identifiers } from '../../client/datascience/constants';
+import { DataViewerMessages } from '../../client/datascience/data-viewing/types';
+import { IDataViewer, IDataViewerProvider, IInteractiveWindowProvider, IJupyterExecution, IRunnableJupyterCache } from '../../client/datascience/types';
+import { MainPanel } from '../../datascience-ui/data-explorer/mainPanel';
+import { ReactSlickGrid } from '../../datascience-ui/data-explorer/reactSlickGrid';
+import { noop } from '../core';
+import { DataScienceIocContainer } from './dataScienceIocContainer';
+
+// import { asyncDump } from '../common/asyncDump';
+suite('DataScience DataViewer tests', () => {
+    const disposables: Disposable[] = [];
+    let dataProvider: IDataViewerProvider;
+    let ioc: DataScienceIocContainer;
+    let messageWrapper: ((m: string, payload: any) => void) | undefined;
+
+    suiteSetup(function () {
+        // DataViewer tests require jupyter to run. Othewrise can't
+        // run any of our variable execution code
+        const isRollingBuild = process.env ? process.env.VSCODE_PYTHON_ROLLING !== undefined : false;
+        if (!isRollingBuild) {
+            // tslint:disable-next-line:no-console
+            console.log('Skipping DataViewer tests. Requires python environment');
+            // tslint:disable-next-line:no-invalid-this
+            this.skip();
+        }
+    });
+
+    setup(() => {
+        ioc = new DataScienceIocContainer();
+        ioc.registerDataScienceTypes();
+
+        // Add a listener for our ioc that lets the test
+        // forward messages on
+        ioc.addMessageListener((m, p) => {
+            if (messageWrapper) {
+                messageWrapper(m, p);
+            }
+        });
+
+    });
+
+    function mountWebView(): ReactWrapper<any, Readonly<{}>, React.Component> {
+        // Setup our webview panel
+        ioc.createWebView(() => mount(<MainPanel skipDefault={true} baseTheme={'vscode-light'} testMode={true}/>));
+
+        // Make sure the data explorer provider and execution factory in the container is created (the extension does this on startup in the extension)
+        dataProvider = ioc.get<IDataViewerProvider>(IDataViewerProvider);
+
+        return ioc.wrapper!;
+    }
+
+    teardown(async () => {
+        for (const disposable of disposables) {
+            if (!disposable) {
+                continue;
+            }
+            // tslint:disable-next-line:no-any
+            const promise = disposable.dispose() as Promise<any>;
+            if (promise) {
+                await promise;
+            }
+        }
+        await ioc.dispose();
+        delete (global as any).ascquireVsCodeApi;
+    });
+
+    suiteTeardown(() => {
+        // asyncDump();
+    });
+
+    async function createDataViewer(variable: string): Promise<IDataViewer> {
+        return dataProvider.create(variable);
+    }
+
+    async function injectCode(code: string) : Promise<void> {
+        const exec = ioc.get<IJupyterExecution>(IJupyterExecution);
+        const InteractiveWindowProvider = ioc.get<IInteractiveWindowProvider>(IInteractiveWindowProvider);
+        const versionCache = ioc.get<IRunnableJupyterCache>(IRunnableJupyterCache);
+        const jupyterVersion = await versionCache.get(undefined);
+        assert.ok(jupyterVersion, 'No jupyter version found');
+        const server = await exec.connectToNotebookServer(jupyterVersion!, await InteractiveWindowProvider.getNotebookOptions());
+        if (server) {
+            const cells = await server.execute(code, Identifiers.EmptyFileName, 0, uuid());
+            assert.equal(cells.length, 1, `Wrong number of cells returned`);
+            assert.equal(cells[0].data.cell_type, 'code', `Wrong type of cell returned`);
+            const cell = cells[0].data as nbformat.ICodeCell;
+            if (cell.outputs.length > 0) {
+                const error = cell.outputs[0].evalue;
+                if (error) {
+                    assert.fail(`Unexpected error: ${error}`);
+                }
+            }
+        }
+    }
+
+    function waitForMessage(message: string) : Promise<void> {
+        // Wait for the mounted web panel to send a message back to the data explorer
+        const promise = createDeferred<void>();
+        messageWrapper = (m: string, _p: any) => {
+            if (m === message) {
+                promise.resolve();
+            }
+        };
+        return promise.promise;
+    }
+
+    function getCompletedPromise() : Promise<void> {
+        return waitForMessage(DataViewerMessages.CompletedData);
+    }
+
+    // tslint:disable-next-line:no-any
+    function runMountedTest(name: string, testFunc: (wrapper: ReactWrapper<any, Readonly<{}>, React.Component>) => Promise<void>) {
+        test(name, async () => {
+            const wrapper = mountWebView();
+            try {
+                await testFunc(wrapper);
+            } finally {
+                // Make sure to unmount the wrapper or it will interfere with other tests
+                if (wrapper && wrapper.length) {
+                    wrapper.unmount();
+                }
+            }
+        });
+    }
+
+    function sortRows(wrapper: ReactWrapper<any, Readonly<{}>, React.Component>, sortCol: string, sortAsc: boolean) : void {
+        // Cause our sort
+        const mainPanelWrapper = wrapper.find(MainPanel);
+        assert.ok(mainPanelWrapper && mainPanelWrapper.length > 0, 'Grid not found to sort on');
+        const mainPanel = mainPanelWrapper.instance() as MainPanel;
+        assert.ok(mainPanel, 'Main panel instance not found');
+        const reactGrid = (mainPanel as any).grid.current as ReactSlickGrid;
+        assert.ok(reactGrid, 'Grid control not found');
+        if (reactGrid.state.grid) {
+            const cols = reactGrid.state.grid.getColumns();
+            const col = cols.find(c => c.field === sortCol);
+            assert.ok(col, `${sortCol} is not a column of the grid`);
+            reactGrid.sort(new Slick.EventData(), { sortCol: col, sortAsc, multiColumnSort: false, grid: reactGrid.state.grid });
+        }
+    }
+
+    function verifyRows(wrapper: ReactWrapper<any, Readonly<{}>, React.Component>, rows: (string | number)[]) {
+        const mainPanel = wrapper.find('.main-panel');
+        assert.ok(mainPanel.length >= 1, 'Didn\'t find any cells being rendered');
+
+        // Force the main panel to actually render.
+        const html = mainPanel.html();
+        const root = parse(html) as any;
+        const cells = root.querySelectorAll('.react-grid-cell') as HTMLElement[];
+        assert.ok(cells, 'No cells found');
+        assert.ok(cells.length >= rows.length, 'Not enough cells found');
+        // Cells should be an array that matches up to the values we expect.
+        for (let i = 0; i < rows.length; i += 1) {
+            // Span should have our value (based on the CellFormatter's output)
+            const span = cells[i].querySelector('div.cell-formatter span') as HTMLSpanElement;
+            assert.ok(span, `Span ${i} not found`);
+            const val = rows[i].toString();
+            assert.equal(val, span.innerHTML, `Row ${i} not matching. ${span.innerHTML} !== ${val}`);
+        }
+    }
+
+    runMountedTest('Data Frame', async (wrapper) => {
+        await injectCode('import pandas as pd\r\ndf = pd.DataFrame([0, 1, 2, 3])');
+        const gotAllRows = getCompletedPromise();
+        const dv = await createDataViewer('df');
+        assert.ok(dv, 'DataViewer not created');
+        await gotAllRows;
+
+        verifyRows(wrapper, [0, 0, 1, 1, 2, 2, 3, 3]);
+    });
+
+    runMountedTest('List', async (wrapper) => {
+        await injectCode('ls = [0, 1, 2, 3]');
+        const gotAllRows = getCompletedPromise();
+        const dv = await createDataViewer('ls');
+        assert.ok(dv, 'DataViewer not created');
+        await gotAllRows;
+
+        verifyRows(wrapper, [0, 0, 1, 1, 2, 2, 3, 3]);
+    });
+
+    runMountedTest('Series', async (wrapper) => {
+        await injectCode('import pandas as pd\r\ns = pd.Series([0, 1, 2, 3])');
+        const gotAllRows = getCompletedPromise();
+        const dv = await createDataViewer('s');
+        assert.ok(dv, 'DataViewer not created');
+        await gotAllRows;
+
+        verifyRows(wrapper, [0, 0, 1, 1, 2, 2, 3, 3]);
+    });
+
+    runMountedTest('np.array', async (wrapper) => {
+        await injectCode('import numpy as np\r\nx = np.array([0, 1, 2, 3])');
+        const gotAllRows = getCompletedPromise();
+        const dv = await createDataViewer('x');
+        assert.ok(dv, 'DataViewer not created');
+        await gotAllRows;
+
+        verifyRows(wrapper, [0, 0, 1, 1, 2, 2, 3, 3]);
+    });
+
+    runMountedTest('Failure', async (_wrapper) => {
+        await injectCode('import numpy as np\r\nx = np.array([0, 1, 2, 3])');
+        try {
+            await createDataViewer('unknown variable');
+            assert.fail('Exception should have been thrown');
+        } catch {
+            noop();
+        }
+    });
+
+    runMountedTest('Sorting', async (wrapper) => {
+        await injectCode('import numpy as np\r\nx = np.array([0, 1, 2, 3])');
+        const gotAllRows = getCompletedPromise();
+        const dv = await createDataViewer('x');
+        assert.ok(dv, 'DataViewer not created');
+        await gotAllRows;
+
+        verifyRows(wrapper, [0, 0, 1, 1, 2, 2, 3, 3]);
+        sortRows(wrapper, '0', false);
+        verifyRows(wrapper, [3, 3, 2, 2, 1, 1, 0, 0]);
+    });
+});