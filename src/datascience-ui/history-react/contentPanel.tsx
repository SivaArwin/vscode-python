--- conflicted
+++ resolved
@@ -81,34 +81,6 @@
         const maxOutputSize = getSettings().maxOutputSize;
         const maxTextSize = maxOutputSize && maxOutputSize < 10000 && maxOutputSize > 0 ? maxOutputSize : undefined;
         const baseTheme = getSettings().ignoreVscodeTheme ? 'vscode-light' : this.props.baseTheme;
-<<<<<<< HEAD
-        return this.props.cellVMs.map((cellVM: ICellViewModel, index: number) =>
-            <ErrorBoundary key={index}>
-                <Cell
-                    role='listitem'
-                    editorOptions={this.props.editorOptions}
-                    history={undefined}
-                    maxTextSize={maxTextSize}
-                    autoFocus={false}
-                    testMode={this.props.testMode}
-                    cellVM={cellVM}
-                    submitNewCode={noop}
-                    baseTheme={baseTheme}
-                    codeTheme={this.props.codeTheme}
-                    showWatermark={false}
-                    editExecutionCount={0}
-                    gotoCode={() => this.props.gotoCellCode(index)}
-                    copyCode={() => this.props.copyCellCode(index)}
-                    delete={() => this.props.deleteCell(index)}
-                    gatherCode={() => this.props.gatherCode(index)}
-                    onCodeChange={this.props.onCodeChange}
-                    onCodeCreated={this.props.onCodeCreated}
-                    monacoTheme={this.props.monacoTheme}
-                    openLink={this.props.openLink}
-                    expandImage={this.props.expandImage}
-                    />
-            </ErrorBoundary>
-=======
 
         return this.props.cellVMs.map((cellVM: ICellViewModel, index: number) => {
             const ref = React.createRef<HTMLDivElement>();
@@ -132,6 +104,7 @@
                             gotoCode={() => this.props.gotoCellCode(index)}
                             copyCode={() => this.props.copyCellCode(index)}
                             delete={() => this.props.deleteCell(index)}
+                            gatherCode={() => this.props.gatherCode(index)}
                             onCodeChange={this.props.onCodeChange}
                             onCodeCreated={this.props.onCodeCreated}
                             monacoTheme={this.props.monacoTheme}
@@ -141,7 +114,6 @@
                     </ErrorBoundary>
                 </div>);
         }
->>>>>>> a6815ab5
         );
     }
 
