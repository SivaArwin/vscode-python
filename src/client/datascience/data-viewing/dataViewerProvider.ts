// Copyright (c) Microsoft Corporation. All rights reserved.
// Licensed under the MIT License.
'use strict';
import '../../common/extensions';

import { inject, injectable } from 'inversify';

import { IPythonExecutionFactory } from '../../common/process/types';
import { IAsyncDisposable, IAsyncDisposableRegistry } from '../../common/types';
import * as localize from '../../common/utils/localize';
import { noop } from '../../common/utils/misc';
import { IServiceContainer } from '../../ioc/types';
<<<<<<< HEAD
import { sendTelemetryEvent } from '../../telemetry';
import { Telemetry } from '../constants';
import { IDataViewer, IDataViewerProvider, IJupyterVariables } from '../types';
=======
import { IDataViewer, IDataViewerProvider, IJupyterVariables, INotebook } from '../types';
>>>>>>> 2302553f

@injectable()
export class DataViewerProvider implements IDataViewerProvider, IAsyncDisposable {
    private activeExplorers: IDataViewer[] = [];
    constructor(
        @inject(IServiceContainer) private serviceContainer: IServiceContainer,
        @inject(IAsyncDisposableRegistry) asyncRegistry: IAsyncDisposableRegistry,
        @inject(IJupyterVariables) private variables: IJupyterVariables,
        @inject(IPythonExecutionFactory) private pythonFactory: IPythonExecutionFactory
    ) {
        asyncRegistry.push(this);
    }

    public async dispose() {
        await Promise.all(this.activeExplorers.map(d => d.dispose()));
    }

<<<<<<< HEAD
    public async create(variable: string): Promise<IDataViewer> {
        let result: IDataViewer | undefined;

        // Create the data explorer (this should show the window)
        const dataExplorer = this.serviceContainer.get<IDataViewer>(IDataViewer);
        try {
            // Verify this is allowed.
            await this.checkPandas();
=======
    public async create(variable: string, notebook: INotebook): Promise<IDataViewer> {
        // Make sure this is a valid variable
        const variables = await this.variables.getVariables(notebook);
        const index = variables.findIndex(v => v && v.name === variable);
        if (index >= 0) {
            const dataExplorer = this.serviceContainer.get<IDataViewer>(IDataViewer);
            this.activeExplorers.push(dataExplorer);
            await dataExplorer.showVariable(variables[index], notebook);
            return dataExplorer;
        }
>>>>>>> 2302553f

            // Make sure this is a valid variable
            const variables = await this.variables.getVariables();
            const index = variables.findIndex(v => v && v.name === variable);
            if (index >= 0) {
                // Then load the data.
                this.activeExplorers.push(dataExplorer);
                await dataExplorer.showVariable(variables[index]);
                result = dataExplorer;
            } else {
                throw new Error(localize.DataScience.dataExplorerInvalidVariableFormat().format(variable));
            }
        } finally {
            if (!result) {
                // If throw any errors, close the window we opened.
                dataExplorer.dispose();
            }
        }
        return result;
    }

<<<<<<< HEAD
    private async getPandasVersion(): Promise<{ major: number; minor: number; build: number } | undefined> {
        const interpreter = await this.interpreterService.getActiveInterpreter();
        const launcher = await this.pythonFactory.createActivatedEnvironment({ resource: undefined, interpreter, allowEnvironmentFetchExceptions: true });
        try {
            const result = await launcher.exec(['-c', 'import pandas;print(pandas.__version__)'], { throwOnStdErr: true });
            const versionMatch = /^\s*(\d+)\.(\d+)\.(.+)\s*$/.exec(result.stdout);
            if (versionMatch && versionMatch.length > 2) {
                const major = parseInt(versionMatch[1], 10);
                const minor = parseInt(versionMatch[2], 10);
                const build = parseInt(versionMatch[3], 10);
                return { major, minor, build };
=======
    public async getPandasVersion(notebook: INotebook): Promise<{ major: number; minor: number; build: number } | undefined> {
        const interpreter = notebook.getMatchingInterpreter();

        if (interpreter) {
            const launcher = await this.pythonFactory.createActivatedEnvironment({ resource: undefined, interpreter, allowEnvironmentFetchExceptions: true });
            try {
                const result = await launcher.exec(['-c', 'import pandas;print(pandas.__version__)'], { throwOnStdErr: true });
                const versionMatch = /^\s*(\d+)\.(\d+)\.(.+)\s*$/.exec(result.stdout);
                if (versionMatch && versionMatch.length > 2) {
                    const major = parseInt(versionMatch[1], 10);
                    const minor = parseInt(versionMatch[2], 10);
                    const build = parseInt(versionMatch[3], 10);
                    return { major, minor, build };
                }
            } catch {
                noop();
>>>>>>> 2302553f
            }
        }
    }

    private async checkPandas(): Promise<void> {
        const pandasVersion = await this.getPandasVersion();
        if (!pandasVersion) {
            sendTelemetryEvent(Telemetry.PandasNotInstalled);
            // Warn user that there is no pandas.
            throw new Error(localize.DataScience.pandasRequiredForViewing());
        } else if (pandasVersion.major < 1 && pandasVersion.minor < 20) {
            sendTelemetryEvent(Telemetry.PandasTooOld);
            // Warn user that we cannot start because pandas is too old.
            const versionStr = `${pandasVersion.major}.${pandasVersion.minor}.${pandasVersion.build}`;
            throw new Error(localize.DataScience.pandasTooOldForViewingFormat().format(versionStr));
        }
    }
}
<|MERGE_RESOLUTION|>--- conflicted
+++ resolved
@@ -1,126 +1,95 @@
-// Copyright (c) Microsoft Corporation. All rights reserved.
-// Licensed under the MIT License.
-'use strict';
-import '../../common/extensions';
-
-import { inject, injectable } from 'inversify';
-
-import { IPythonExecutionFactory } from '../../common/process/types';
-import { IAsyncDisposable, IAsyncDisposableRegistry } from '../../common/types';
-import * as localize from '../../common/utils/localize';
-import { noop } from '../../common/utils/misc';
-import { IServiceContainer } from '../../ioc/types';
-<<<<<<< HEAD
-import { sendTelemetryEvent } from '../../telemetry';
-import { Telemetry } from '../constants';
-import { IDataViewer, IDataViewerProvider, IJupyterVariables } from '../types';
-=======
-import { IDataViewer, IDataViewerProvider, IJupyterVariables, INotebook } from '../types';
->>>>>>> 2302553f
-
-@injectable()
-export class DataViewerProvider implements IDataViewerProvider, IAsyncDisposable {
-    private activeExplorers: IDataViewer[] = [];
-    constructor(
-        @inject(IServiceContainer) private serviceContainer: IServiceContainer,
-        @inject(IAsyncDisposableRegistry) asyncRegistry: IAsyncDisposableRegistry,
-        @inject(IJupyterVariables) private variables: IJupyterVariables,
-        @inject(IPythonExecutionFactory) private pythonFactory: IPythonExecutionFactory
-    ) {
-        asyncRegistry.push(this);
-    }
-
-    public async dispose() {
-        await Promise.all(this.activeExplorers.map(d => d.dispose()));
-    }
-
-<<<<<<< HEAD
-    public async create(variable: string): Promise<IDataViewer> {
-        let result: IDataViewer | undefined;
-
-        // Create the data explorer (this should show the window)
-        const dataExplorer = this.serviceContainer.get<IDataViewer>(IDataViewer);
-        try {
-            // Verify this is allowed.
-            await this.checkPandas();
-=======
-    public async create(variable: string, notebook: INotebook): Promise<IDataViewer> {
-        // Make sure this is a valid variable
-        const variables = await this.variables.getVariables(notebook);
-        const index = variables.findIndex(v => v && v.name === variable);
-        if (index >= 0) {
-            const dataExplorer = this.serviceContainer.get<IDataViewer>(IDataViewer);
-            this.activeExplorers.push(dataExplorer);
-            await dataExplorer.showVariable(variables[index], notebook);
-            return dataExplorer;
-        }
->>>>>>> 2302553f
-
-            // Make sure this is a valid variable
-            const variables = await this.variables.getVariables();
-            const index = variables.findIndex(v => v && v.name === variable);
-            if (index >= 0) {
-                // Then load the data.
-                this.activeExplorers.push(dataExplorer);
-                await dataExplorer.showVariable(variables[index]);
-                result = dataExplorer;
-            } else {
-                throw new Error(localize.DataScience.dataExplorerInvalidVariableFormat().format(variable));
-            }
-        } finally {
-            if (!result) {
-                // If throw any errors, close the window we opened.
-                dataExplorer.dispose();
-            }
-        }
-        return result;
-    }
-
-<<<<<<< HEAD
-    private async getPandasVersion(): Promise<{ major: number; minor: number; build: number } | undefined> {
-        const interpreter = await this.interpreterService.getActiveInterpreter();
-        const launcher = await this.pythonFactory.createActivatedEnvironment({ resource: undefined, interpreter, allowEnvironmentFetchExceptions: true });
-        try {
-            const result = await launcher.exec(['-c', 'import pandas;print(pandas.__version__)'], { throwOnStdErr: true });
-            const versionMatch = /^\s*(\d+)\.(\d+)\.(.+)\s*$/.exec(result.stdout);
-            if (versionMatch && versionMatch.length > 2) {
-                const major = parseInt(versionMatch[1], 10);
-                const minor = parseInt(versionMatch[2], 10);
-                const build = parseInt(versionMatch[3], 10);
-                return { major, minor, build };
-=======
-    public async getPandasVersion(notebook: INotebook): Promise<{ major: number; minor: number; build: number } | undefined> {
-        const interpreter = notebook.getMatchingInterpreter();
-
-        if (interpreter) {
-            const launcher = await this.pythonFactory.createActivatedEnvironment({ resource: undefined, interpreter, allowEnvironmentFetchExceptions: true });
-            try {
-                const result = await launcher.exec(['-c', 'import pandas;print(pandas.__version__)'], { throwOnStdErr: true });
-                const versionMatch = /^\s*(\d+)\.(\d+)\.(.+)\s*$/.exec(result.stdout);
-                if (versionMatch && versionMatch.length > 2) {
-                    const major = parseInt(versionMatch[1], 10);
-                    const minor = parseInt(versionMatch[2], 10);
-                    const build = parseInt(versionMatch[3], 10);
-                    return { major, minor, build };
-                }
-            } catch {
-                noop();
->>>>>>> 2302553f
-            }
-        }
-    }
-
-    private async checkPandas(): Promise<void> {
-        const pandasVersion = await this.getPandasVersion();
-        if (!pandasVersion) {
-            sendTelemetryEvent(Telemetry.PandasNotInstalled);
-            // Warn user that there is no pandas.
-            throw new Error(localize.DataScience.pandasRequiredForViewing());
-        } else if (pandasVersion.major < 1 && pandasVersion.minor < 20) {
-            sendTelemetryEvent(Telemetry.PandasTooOld);
-            // Warn user that we cannot start because pandas is too old.
-            const versionStr = `${pandasVersion.major}.${pandasVersion.minor}.${pandasVersion.build}`;
-            throw new Error(localize.DataScience.pandasTooOldForViewingFormat().format(versionStr));
-        }
-    }
-}
+// Copyright (c) Microsoft Corporation. All rights reserved.
+// Licensed under the MIT License.
+'use strict';
+import '../../common/extensions';
+
+import { inject, injectable } from 'inversify';
+
+import { IPythonExecutionFactory } from '../../common/process/types';
+import { IAsyncDisposable, IAsyncDisposableRegistry } from '../../common/types';
+import * as localize from '../../common/utils/localize';
+import { noop } from '../../common/utils/misc';
+import { IServiceContainer } from '../../ioc/types';
+import { sendTelemetryEvent } from '../../telemetry';
+import { Telemetry } from '../constants';
+import { IDataViewer, IDataViewerProvider, IJupyterVariables, INotebook } from '../types';
+
+@injectable()
+export class DataViewerProvider implements IDataViewerProvider, IAsyncDisposable {
+    private activeExplorers: IDataViewer[] = [];
+    constructor(
+        @inject(IServiceContainer) private serviceContainer: IServiceContainer,
+        @inject(IAsyncDisposableRegistry) asyncRegistry: IAsyncDisposableRegistry,
+        @inject(IJupyterVariables) private variables: IJupyterVariables,
+        @inject(IPythonExecutionFactory) private pythonFactory: IPythonExecutionFactory
+    ) {
+        asyncRegistry.push(this);
+    }
+
+    public async dispose() {
+        await Promise.all(this.activeExplorers.map(d => d.dispose()));
+    }
+
+    public async create(variable: string, notebook: INotebook): Promise<IDataViewer> {
+        let result: IDataViewer | undefined;
+
+        // Create the data explorer (this should show the window)
+        const dataExplorer = this.serviceContainer.get<IDataViewer>(IDataViewer);
+        try {
+            // Verify this is allowed.
+            await this.checkPandas(notebook);
+
+            // Make sure this is a valid variable
+            const variables = await this.variables.getVariables(notebook);
+            const index = variables.findIndex(v => v && v.name === variable);
+            if (index >= 0) {
+                // Then load the data.
+                this.activeExplorers.push(dataExplorer);
+                await dataExplorer.showVariable(variables[index], notebook);
+                result = dataExplorer;
+            } else {
+                throw new Error(localize.DataScience.dataExplorerInvalidVariableFormat().format(variable));
+            }
+        } finally {
+            if (!result) {
+                // If throw any errors, close the window we opened.
+                dataExplorer.dispose();
+            }
+        }
+        return result;
+    }
+
+    public async getPandasVersion(notebook: INotebook): Promise<{ major: number; minor: number; build: number } | undefined> {
+        const interpreter = notebook.getMatchingInterpreter();
+
+        if (interpreter) {
+            const launcher = await this.pythonFactory.createActivatedEnvironment({ resource: undefined, interpreter, allowEnvironmentFetchExceptions: true });
+            try {
+                const result = await launcher.exec(['-c', 'import pandas;print(pandas.__version__)'], { throwOnStdErr: true });
+                const versionMatch = /^\s*(\d+)\.(\d+)\.(.+)\s*$/.exec(result.stdout);
+                if (versionMatch && versionMatch.length > 2) {
+                    const major = parseInt(versionMatch[1], 10);
+                    const minor = parseInt(versionMatch[2], 10);
+                    const build = parseInt(versionMatch[3], 10);
+                    return { major, minor, build };
+                }
+            } catch {
+                noop();
+            }
+        }
+    }
+
+    private async checkPandas(notebook: INotebook): Promise<void> {
+        const pandasVersion = await this.getPandasVersion(notebook);
+        if (!pandasVersion) {
+            sendTelemetryEvent(Telemetry.PandasNotInstalled);
+            // Warn user that there is no pandas.
+            throw new Error(localize.DataScience.pandasRequiredForViewing());
+        } else if (pandasVersion.major < 1 && pandasVersion.minor < 20) {
+            sendTelemetryEvent(Telemetry.PandasTooOld);
+            // Warn user that we cannot start because pandas is too old.
+            const versionStr = `${pandasVersion.major}.${pandasVersion.minor}.${pandasVersion.build}`;
+            throw new Error(localize.DataScience.pandasTooOldForViewingFormat().format(versionStr));
+        }
+    }
+}